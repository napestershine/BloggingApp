--- conflicted
+++ resolved
@@ -15,24 +15,6 @@
     "autoprefixer": "^10.4.16",
     "axios": "^1.6.2",
     "clsx": "^2.0.0",
-<<<<<<< HEAD
-    "date-fns": "^2.30.0",
-    "jwt-decode": "^4.0.0",
-    "lucide-react": "^0.294.0",
-    "next": "^14.0.4",
-    "postcss": "^8.4.32",
-    "react": "^18.2.0",
-    "react-dom": "^18.2.0",
-    "react-hot-toast": "^2.4.1",
-    "tailwindcss": "^3.3.6"
-  },
-  "devDependencies": {
-    "@types/node": "^20.10.5",
-    "@types/react": "^18.2.45",
-    "@types/react-dom": "^18.2.18",
-    "eslint": "^8.56.0",
-    "eslint-config-next": "^14.0.4",
-=======
     "date-fns": "^4.1.0",
     "lucide-react": "^0.542.0",
     "next": "^15.5.2",
@@ -48,7 +30,6 @@
     "@types/react-dom": "^19.1.9",
     "eslint": "^9.35.0",
     "eslint-config-next": "^15.5.2",
->>>>>>> 8b81d260
     "typescript": "^5.3.3"
   },
   "engines": {
