import pytest
from app.models.models import User, Category, Tag, BlogPost
from app.auth.auth import get_password_hash
import uuid

@pytest.fixture
def test_user(test_db):
<<<<<<< HEAD
=======
    """Create a test user for categories and tags tests"""
>>>>>>> ae592145
    db = test_db()
    try:
        unique_id = str(uuid.uuid4())[:8]
        user = User(
            username=f"testuser_{unique_id}",
            email=f"test_{unique_id}@example.com",
            name="Test User",
            hashed_password=get_password_hash("testpass123")
        )
        db.add(user)
        db.commit()
        db.refresh(user)
        return user
    finally:
        db.close()

@pytest.fixture
def auth_headers(test_user, client):
<<<<<<< HEAD
=======
    """Create authentication headers for test user"""
>>>>>>> ae592145
    login_data = {
        "username": test_user.username,
        "password": "testpass123"
    }
    response = client.post("/auth/login", data=login_data)
    token = response.json()["access_token"]
    return {"Authorization": f"Bearer {token}"}

class TestCategories:
<<<<<<< HEAD
    def test_create_category(self, auth_headers, client):
=======
    def test_create_category(self, client, auth_headers):
>>>>>>> ae592145
        """Test creating a new category"""
        category_data = {
            "name": "Technology",
            "description": "Posts about technology and programming"
        }
        
        response = client.post("/categories/", json=category_data, headers=auth_headers)
        
        assert response.status_code == 201
        data = response.json()
        assert data["name"] == "Technology"
        assert data["description"] == "Posts about technology and programming"
        assert data["slug"] == "technology"
        assert "id" in data
    
<<<<<<< HEAD
    def test_create_category_custom_slug(self, auth_headers, client):
=======
    def test_create_category_custom_slug(self, client, auth_headers):
>>>>>>> ae592145
        """Test creating category with custom slug"""
        category_data = {
            "name": "Web Development",
            "description": "Web dev posts",
            "slug": "webdev"
        }
        
        response = client.post("/categories/", json=category_data, headers=auth_headers)
        
        assert response.status_code == 201
        data = response.json()
        assert data["slug"] == "webdev"
    
<<<<<<< HEAD
    def test_create_duplicate_category(self, auth_headers, client):
=======
    def test_create_duplicate_category(self, client, auth_headers):
>>>>>>> ae592145
        """Test creating category with duplicate name should fail"""
        category_data = {
            "name": "Duplicate Category",
            "description": "First category"
        }
        
        # Create first category
        response1 = client.post("/categories/", json=category_data, headers=auth_headers)
        assert response1.status_code == 201
        
        # Try to create duplicate
        response2 = client.post("/categories/", json=category_data, headers=auth_headers)
        assert response2.status_code == 400
        assert "already exists" in response2.json()["detail"]
    
<<<<<<< HEAD
    def test_get_categories(self, auth_headers, client):
=======
    def test_get_categories(self, client, auth_headers):
>>>>>>> ae592145
        """Test getting list of categories"""
        # Create a few categories
        categories = [
            {"name": "Science", "description": "Science posts"},
            {"name": "Travel", "description": "Travel posts"}
        ]
        
        for cat_data in categories:
            client.post("/categories/", json=cat_data, headers=auth_headers)
        
        response = client.get("/categories/")
        
        assert response.status_code == 200
        data = response.json()
        assert len(data) >= 2
        category_names = [cat["name"] for cat in data]
        assert "Science" in category_names
        assert "Travel" in category_names
    
<<<<<<< HEAD
    def test_get_category_by_id(self, auth_headers, client):
=======
    def test_get_category_by_id(self, client, auth_headers):
>>>>>>> ae592145
        """Test getting a specific category by ID"""
        category_data = {
            "name": "Specific Category",
            "description": "A specific category"
        }
        
        create_response = client.post("/categories/", json=category_data, headers=auth_headers)
        category_id = create_response.json()["id"]
        
        response = client.get(f"/categories/{category_id}")
        
        assert response.status_code == 200
        data = response.json()
        assert data["name"] == "Specific Category"
    
<<<<<<< HEAD
    def test_update_category(self, auth_headers, client):
=======
    def test_update_category(self, client, auth_headers):
>>>>>>> ae592145
        """Test updating a category"""
        # Create category
        category_data = {
            "name": "Original Name",
            "description": "Original description"
        }
        
        create_response = client.post("/categories/", json=category_data, headers=auth_headers)
        category_id = create_response.json()["id"]
        
        # Update category
        update_data = {
            "name": "Updated Name",
            "description": "Updated description"
        }
        
        response = client.put(f"/categories/{category_id}", json=update_data, headers=auth_headers)
        
        assert response.status_code == 200
        data = response.json()
        assert data["name"] == "Updated Name"
        assert data["description"] == "Updated description"
    
<<<<<<< HEAD
    def test_delete_category(self, auth_headers, client):
=======
    def test_delete_category(self, client, auth_headers):
>>>>>>> ae592145
        """Test deleting a category"""
        category_data = {
            "name": "To Be Deleted",
            "description": "This will be deleted"
        }
        
        create_response = client.post("/categories/", json=category_data, headers=auth_headers)
        category_id = create_response.json()["id"]
        
        # Delete category
        response = client.delete(f"/categories/{category_id}", headers=auth_headers)
        assert response.status_code == 204
        
        # Verify category is gone
        get_response = client.get(f"/categories/{category_id}")
        assert get_response.status_code == 404

class TestTags:
<<<<<<< HEAD
    def test_create_tag(self, auth_headers, client):
=======
    def test_create_tag(self, client, auth_headers):
>>>>>>> ae592145
        """Test creating a new tag"""
        tag_data = {"name": "Python"}
        
        response = client.post("/tags/", json=tag_data, headers=auth_headers)
        
        assert response.status_code == 201
        data = response.json()
        assert data["name"] == "python"  # Should be lowercase
        assert "id" in data
    
<<<<<<< HEAD
    def test_create_duplicate_tag_returns_existing(self, auth_headers, client):
=======
    def test_create_duplicate_tag_returns_existing(self, client, auth_headers):
>>>>>>> ae592145
        """Test creating duplicate tag returns existing tag"""
        tag_data = {"name": "JavaScript"}
        
        # Create first tag
        response1 = client.post("/tags/", json=tag_data, headers=auth_headers)
        assert response1.status_code == 201
        tag1_id = response1.json()["id"]
        
        # Create duplicate (should return existing)
        response2 = client.post("/tags/", json=tag_data, headers=auth_headers)
        assert response2.status_code == 201
        tag2_id = response2.json()["id"]
        
        # Should be the same tag
        assert tag1_id == tag2_id
    
<<<<<<< HEAD
    def test_get_tags(self, auth_headers, client):
=======
    def test_get_tags(self, client, auth_headers):
>>>>>>> ae592145
        """Test getting list of tags"""
        tags = ["React", "Vue", "Angular"]
        
        for tag_name in tags:
            client.post("/tags/", json={"name": tag_name}, headers=auth_headers)
        
        response = client.get("/tags/")
        
        assert response.status_code == 200
        data = response.json()
        assert len(data) >= 3
        tag_names = [tag["name"] for tag in data]
        assert "react" in tag_names
        assert "vue" in tag_names
        assert "angular" in tag_names
    
<<<<<<< HEAD
    def test_search_tags(self, auth_headers, client):
=======
    def test_search_tags(self, client, auth_headers):
>>>>>>> ae592145
        """Test searching tags"""
        tags = ["Machine Learning", "Machine Vision", "Deep Learning"]
        
        for tag_name in tags:
            client.post("/tags/", json={"name": tag_name}, headers=auth_headers)
        
        response = client.get("/tags/search/machine")
        
        assert response.status_code == 200
        data = response.json()
        assert len(data) >= 2
        tag_names = [tag["name"] for tag in data]
        assert "machine learning" in tag_names
        assert "machine vision" in tag_names
    
<<<<<<< HEAD
    def test_delete_tag(self, auth_headers, client):
=======
    def test_delete_tag(self, client, auth_headers):
>>>>>>> ae592145
        """Test deleting a tag"""
        tag_data = {"name": "ToDelete"}
        
        create_response = client.post("/tags/", json=tag_data, headers=auth_headers)
        tag_id = create_response.json()["id"]
        
        # Delete tag
        response = client.delete(f"/tags/{tag_id}", headers=auth_headers)
        assert response.status_code == 204
        
        # Verify tag is gone
        get_response = client.get(f"/tags/{tag_id}")
        assert get_response.status_code == 404

class TestBlogPostTagsCategories:
<<<<<<< HEAD
    def test_assign_tags_to_blog_post(self, auth_headers, client):
=======
    def test_assign_tags_to_blog_post(self, client, auth_headers):
>>>>>>> ae592145
        """Test assigning tags to a blog post"""
        # Create tags
        tag1_response = client.post("/tags/", json={"name": "Python"}, headers=auth_headers)
        tag2_response = client.post("/tags/", json={"name": "FastAPI"}, headers=auth_headers)
        tag1_id = tag1_response.json()["id"]
        tag2_id = tag2_response.json()["id"]
        
        # Create blog post
        post_data = {
            "title": "Test Post",
            "content": "This is a test post"
        }
        post_response = client.post("/blog_posts/", json=post_data, headers=auth_headers)
        post_id = post_response.json()["id"]
        
        # Assign tags to post
        tags_update = {"tag_ids": [tag1_id, tag2_id]}
        response = client.put(f"/blog_posts/{post_id}/tags", json=tags_update, headers=auth_headers)
        
        assert response.status_code == 200
        data = response.json()
        assert len(data) == 2
        tag_names = [tag["name"] for tag in data]
        assert "python" in tag_names
        assert "fastapi" in tag_names
    
<<<<<<< HEAD
    def test_assign_categories_to_blog_post(self, auth_headers, client):
=======
    def test_assign_categories_to_blog_post(self, client, auth_headers):
>>>>>>> ae592145
        """Test assigning categories to a blog post"""
        # Create categories
        cat1_response = client.post("/categories/", json={"name": "Programming"}, headers=auth_headers)
        cat2_response = client.post("/categories/", json={"name": "Tutorial"}, headers=auth_headers)
        cat1_id = cat1_response.json()["id"]
        cat2_id = cat2_response.json()["id"]
        
        # Create blog post
        post_data = {
            "title": "Test Post with Categories",
            "content": "This is a test post with categories"
        }
        post_response = client.post("/blog_posts/", json=post_data, headers=auth_headers)
        post_id = post_response.json()["id"]
        
        # Assign categories to post
        categories_update = {"category_ids": [cat1_id, cat2_id]}
        response = client.put(f"/blog_posts/{post_id}/categories", json=categories_update, headers=auth_headers)
        
        assert response.status_code == 200
        data = response.json()
        assert len(data) == 2
        category_names = [cat["name"] for cat in data]
        assert "Programming" in category_names
        assert "Tutorial" in category_names
    
<<<<<<< HEAD
    def test_get_blog_post_tags(self, auth_headers, client):
=======
    def test_get_blog_post_tags(self, client, auth_headers):
>>>>>>> ae592145
        """Test getting tags for a blog post"""
        # Create tag and blog post with tag
        tag_response = client.post("/tags/", json={"name": "TestTag"}, headers=auth_headers)
        tag_id = tag_response.json()["id"]
        
        post_data = {"title": "Post with Tag", "content": "Content"}
        post_response = client.post("/blog_posts/", json=post_data, headers=auth_headers)
        post_id = post_response.json()["id"]
        
        # Assign tag
        client.put(f"/blog_posts/{post_id}/tags", json={"tag_ids": [tag_id]}, headers=auth_headers)
        
        # Get tags
        response = client.get(f"/blog_posts/{post_id}/tags")
        
        assert response.status_code == 200
        data = response.json()
        assert len(data) == 1
        assert data[0]["name"] == "testtag"<|MERGE_RESOLUTION|>--- conflicted
+++ resolved
@@ -5,10 +5,7 @@
 
 @pytest.fixture
 def test_user(test_db):
-<<<<<<< HEAD
-=======
     """Create a test user for categories and tags tests"""
->>>>>>> ae592145
     db = test_db()
     try:
         unique_id = str(uuid.uuid4())[:8]
@@ -27,10 +24,7 @@
 
 @pytest.fixture
 def auth_headers(test_user, client):
-<<<<<<< HEAD
-=======
     """Create authentication headers for test user"""
->>>>>>> ae592145
     login_data = {
         "username": test_user.username,
         "password": "testpass123"
@@ -40,11 +34,7 @@
     return {"Authorization": f"Bearer {token}"}
 
 class TestCategories:
-<<<<<<< HEAD
-    def test_create_category(self, auth_headers, client):
-=======
     def test_create_category(self, client, auth_headers):
->>>>>>> ae592145
         """Test creating a new category"""
         category_data = {
             "name": "Technology",
@@ -60,11 +50,7 @@
         assert data["slug"] == "technology"
         assert "id" in data
     
-<<<<<<< HEAD
-    def test_create_category_custom_slug(self, auth_headers, client):
-=======
     def test_create_category_custom_slug(self, client, auth_headers):
->>>>>>> ae592145
         """Test creating category with custom slug"""
         category_data = {
             "name": "Web Development",
@@ -78,11 +64,7 @@
         data = response.json()
         assert data["slug"] == "webdev"
     
-<<<<<<< HEAD
-    def test_create_duplicate_category(self, auth_headers, client):
-=======
     def test_create_duplicate_category(self, client, auth_headers):
->>>>>>> ae592145
         """Test creating category with duplicate name should fail"""
         category_data = {
             "name": "Duplicate Category",
@@ -98,11 +80,7 @@
         assert response2.status_code == 400
         assert "already exists" in response2.json()["detail"]
     
-<<<<<<< HEAD
-    def test_get_categories(self, auth_headers, client):
-=======
     def test_get_categories(self, client, auth_headers):
->>>>>>> ae592145
         """Test getting list of categories"""
         # Create a few categories
         categories = [
@@ -122,11 +100,7 @@
         assert "Science" in category_names
         assert "Travel" in category_names
     
-<<<<<<< HEAD
-    def test_get_category_by_id(self, auth_headers, client):
-=======
     def test_get_category_by_id(self, client, auth_headers):
->>>>>>> ae592145
         """Test getting a specific category by ID"""
         category_data = {
             "name": "Specific Category",
@@ -142,11 +116,7 @@
         data = response.json()
         assert data["name"] == "Specific Category"
     
-<<<<<<< HEAD
-    def test_update_category(self, auth_headers, client):
-=======
     def test_update_category(self, client, auth_headers):
->>>>>>> ae592145
         """Test updating a category"""
         # Create category
         category_data = {
@@ -170,11 +140,7 @@
         assert data["name"] == "Updated Name"
         assert data["description"] == "Updated description"
     
-<<<<<<< HEAD
-    def test_delete_category(self, auth_headers, client):
-=======
     def test_delete_category(self, client, auth_headers):
->>>>>>> ae592145
         """Test deleting a category"""
         category_data = {
             "name": "To Be Deleted",
@@ -193,11 +159,7 @@
         assert get_response.status_code == 404
 
 class TestTags:
-<<<<<<< HEAD
-    def test_create_tag(self, auth_headers, client):
-=======
     def test_create_tag(self, client, auth_headers):
->>>>>>> ae592145
         """Test creating a new tag"""
         tag_data = {"name": "Python"}
         
@@ -208,11 +170,7 @@
         assert data["name"] == "python"  # Should be lowercase
         assert "id" in data
     
-<<<<<<< HEAD
-    def test_create_duplicate_tag_returns_existing(self, auth_headers, client):
-=======
     def test_create_duplicate_tag_returns_existing(self, client, auth_headers):
->>>>>>> ae592145
         """Test creating duplicate tag returns existing tag"""
         tag_data = {"name": "JavaScript"}
         
@@ -229,11 +187,7 @@
         # Should be the same tag
         assert tag1_id == tag2_id
     
-<<<<<<< HEAD
-    def test_get_tags(self, auth_headers, client):
-=======
     def test_get_tags(self, client, auth_headers):
->>>>>>> ae592145
         """Test getting list of tags"""
         tags = ["React", "Vue", "Angular"]
         
@@ -250,11 +204,7 @@
         assert "vue" in tag_names
         assert "angular" in tag_names
     
-<<<<<<< HEAD
-    def test_search_tags(self, auth_headers, client):
-=======
     def test_search_tags(self, client, auth_headers):
->>>>>>> ae592145
         """Test searching tags"""
         tags = ["Machine Learning", "Machine Vision", "Deep Learning"]
         
@@ -270,11 +220,7 @@
         assert "machine learning" in tag_names
         assert "machine vision" in tag_names
     
-<<<<<<< HEAD
-    def test_delete_tag(self, auth_headers, client):
-=======
     def test_delete_tag(self, client, auth_headers):
->>>>>>> ae592145
         """Test deleting a tag"""
         tag_data = {"name": "ToDelete"}
         
@@ -290,11 +236,7 @@
         assert get_response.status_code == 404
 
 class TestBlogPostTagsCategories:
-<<<<<<< HEAD
-    def test_assign_tags_to_blog_post(self, auth_headers, client):
-=======
     def test_assign_tags_to_blog_post(self, client, auth_headers):
->>>>>>> ae592145
         """Test assigning tags to a blog post"""
         # Create tags
         tag1_response = client.post("/tags/", json={"name": "Python"}, headers=auth_headers)
@@ -321,11 +263,7 @@
         assert "python" in tag_names
         assert "fastapi" in tag_names
     
-<<<<<<< HEAD
-    def test_assign_categories_to_blog_post(self, auth_headers, client):
-=======
     def test_assign_categories_to_blog_post(self, client, auth_headers):
->>>>>>> ae592145
         """Test assigning categories to a blog post"""
         # Create categories
         cat1_response = client.post("/categories/", json={"name": "Programming"}, headers=auth_headers)
@@ -352,11 +290,7 @@
         assert "Programming" in category_names
         assert "Tutorial" in category_names
     
-<<<<<<< HEAD
-    def test_get_blog_post_tags(self, auth_headers, client):
-=======
     def test_get_blog_post_tags(self, client, auth_headers):
->>>>>>> ae592145
         """Test getting tags for a blog post"""
         # Create tag and blog post with tag
         tag_response = client.post("/tags/", json={"name": "TestTag"}, headers=auth_headers)
