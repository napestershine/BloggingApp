--- conflicted
+++ resolved
@@ -3,7 +3,7 @@
 from typing import Optional, List, Dict
 from enum import Enum
 
-# Reaction types enum for API
+# --- Enum definitions ---
 class ReactionTypeEnum(str, Enum):
     LIKE = "like"
     LOVE = "love"
@@ -12,7 +12,6 @@
     SAD = "sad"
     ANGRY = "angry"
 
-# Sharing platforms enum for API
 class SharingPlatformEnum(str, Enum):
     TWITTER = "twitter"
     FACEBOOK = "facebook"
@@ -22,15 +21,11 @@
     COPY_LINK = "copy_link"
     WHATSAPP = "whatsapp"
 
-<<<<<<< HEAD
-# Enum definitions
-=======
->>>>>>> 5dc8245d
 class PostStatus(str, Enum):
     DRAFT = "DRAFT"
     PUBLISHED = "PUBLISHED"
 
-# User schemas
+# --- User schemas ---
 class UserBase(BaseModel):
     username: str
     email: EmailStr
@@ -55,43 +50,100 @@
 class User(UserInDB):
     pass
 
-# BlogPost schemas  
+class UserProfile(BaseModel):
+    id: int
+    username: str
+    name: str
+    email: EmailStr
+    bio: Optional[str] = None
+    avatar_url: Optional[str] = None
+    social_links: Optional[dict] = None
+    created_at: datetime
+    
+    class Config:
+        from_attributes = True
+
+class UserProfileUpdate(BaseModel):
+    name: Optional[str] = None
+    bio: Optional[str] = None
+    social_links: Optional[dict] = None
+
+# --- Category and Tag schemas ---
+class CategoryBase(BaseModel):
+    name: str
+    description: Optional[str] = None
+    slug: Optional[str] = None
+
+class CategoryCreate(CategoryBase):
+    pass
+
+class CategoryUpdate(BaseModel):
+    name: Optional[str] = None
+    description: Optional[str] = None
+    slug: Optional[str] = None
+
+class CategoryInDB(CategoryBase):
+    id: int
+    slug: str
+    created_at: datetime
+    created_by: int
+    
+    class Config:
+        from_attributes = True
+
+class Category(CategoryInDB):
+    creator: User
+
+class TagBase(BaseModel):
+    name: str
+    description: Optional[str] = None
+
+class TagCreate(TagBase):
+    pass
+
+class TagUpdate(BaseModel):
+    name: Optional[str] = None
+    description: Optional[str] = None
+
+class TagInDB(TagBase):
+    id: int
+    created_at: datetime
+    creator_id: int
+    
+    class Config:
+        from_attributes = True
+
+class Tag(TagInDB):
+    creator: User
+
+# --- BlogPost schemas ---
 class BlogPostBase(BaseModel):
     title: str
     content: str
     slug: Optional[str] = None
     status: Optional[PostStatus] = PostStatus.DRAFT
-<<<<<<< HEAD
-    
-=======
-
->>>>>>> 5dc8245d
+
 class BlogPostCreate(BlogPostBase):
-    # SEO fields (optional during creation)
     meta_title: Optional[str] = None
     meta_description: Optional[str] = None
     og_title: Optional[str] = None
     og_description: Optional[str] = None
     og_image: Optional[str] = None
-    tags: Optional[str] = None  # JSON string
-    category: Optional[str] = None
+    tag_ids: Optional[List[int]] = None
+    category_ids: Optional[List[int]] = None
 
 class BlogPostUpdate(BaseModel):
     title: Optional[str] = None
     content: Optional[str] = None
     slug: Optional[str] = None
     status: Optional[PostStatus] = None
-<<<<<<< HEAD
-    # SEO fields
     meta_title: Optional[str] = None
     meta_description: Optional[str] = None
     og_title: Optional[str] = None
     og_description: Optional[str] = None
     og_image: Optional[str] = None
-    tags: Optional[str] = None
-    category: Optional[str] = None
-=======
->>>>>>> 5dc8245d
+    tag_ids: Optional[List[int]] = None
+    category_ids: Optional[List[int]] = None
 
 class BlogPostInDB(BlogPostBase):
     id: int
@@ -120,13 +172,13 @@
     categories: List["Category"] = []
     tags: List["Tag"] = []
 
-# Comment schemas
+# --- Comment schemas ---
 class CommentBase(BaseModel):
     content: str
 
 class CommentCreate(CommentBase):
     blog_post_id: int
-    parent_id: Optional[int] = None  # For threaded comments
+    parent_id: Optional[int] = None
 
 class CommentUpdate(BaseModel):
     content: Optional[str] = None
@@ -152,7 +204,7 @@
     reactions_by_type: Optional[Dict[str, int]] = {}
     user_reaction: Optional[ReactionTypeEnum] = None
 
-# Comment reaction schemas
+# --- Other schemas ---
 class CommentReactionCreate(BaseModel):
     reaction_type: ReactionTypeEnum = ReactionTypeEnum.LIKE
 
@@ -172,12 +224,10 @@
     reactions_by_type: Dict[str, int]
     user_reaction: Optional[ReactionTypeEnum] = None
 
-# Comment moderation schemas
 class CommentModerationAction(BaseModel):
-    action: str  # "approve", "hide", "delete"
+    action: str
     reason: Optional[str] = None
 
-# Post sharing schemas
 class PostShareCreate(BaseModel):
     platform: SharingPlatformEnum
 
@@ -203,119 +253,16 @@
     reactions_by_type: Dict[str, int]
     user_reaction: Optional[ReactionTypeEnum] = None
 
-
-# Category schemas
-class CategoryBase(BaseModel):
-    name: str
-    description: Optional[str] = None
-    slug: Optional[str] = None
-
-class CategoryCreate(CategoryBase):
-    pass
-
-<<<<<<< HEAD
-# Tag schemas
-class TagBase(BaseModel):
-    name: str
-    description: Optional[str] = None
-
-class TagCreate(TagBase):
-    pass
-
-class TagUpdate(BaseModel):
-    name: Optional[str] = None
-    description: Optional[str] = None
-
-class TagInDB(TagBase):
-    id: int
-    created_at: datetime
-    creator_id: int
-=======
-class CategoryUpdate(BaseModel):
-    name: Optional[str] = None
-    description: Optional[str] = None
-    slug: Optional[str] = None
-
-class CategoryInDB(CategoryBase):
-    id: int
-    slug: str
-    created_at: datetime
-    created_by: int
->>>>>>> 5dc8245d
-    
-    class Config:
-        from_attributes = True
-
-<<<<<<< HEAD
-class Tag(TagInDB):
-    creator: User
-
-# Category schemas
-class CategoryBase(BaseModel):
-    name: str
-    description: Optional[str] = None
-
-class CategoryCreate(CategoryBase):
-    pass
-
-class CategoryUpdate(BaseModel):
-    name: Optional[str] = None
-    description: Optional[str] = None
-
-class CategoryInDB(CategoryBase):
-    id: int
-    created_at: datetime
-    creator_id: int
-=======
-class Category(CategoryInDB):
-    creator: User
-
-# Tag schemas  
-class TagBase(BaseModel):
-    name: str
-
-class TagCreate(TagBase):
-    pass
-
-class TagInDB(TagBase):
-    id: int
-    created_at: datetime
-    created_by: int
->>>>>>> 5dc8245d
-    
-    class Config:
-        from_attributes = True
-
-<<<<<<< HEAD
-class Category(CategoryInDB):
-=======
-class Tag(TagInDB):
->>>>>>> 5dc8245d
-    creator: User
-
-# Blog post tag/category management schemas
 class BlogPostTagsUpdate(BaseModel):
     tag_ids: List[int]
 
 class BlogPostCategoriesUpdate(BaseModel):
     category_ids: List[int]
 
-# Draft management schemas
 class DraftAutoSave(BaseModel):
     title: Optional[str] = None
     content: Optional[str] = None
 
-<<<<<<< HEAD
-# PostStatus schema  
-class PostStatusSchema(BaseModel):
-    status: PostStatus
-
-=======
-# Update forward references after all classes are defined
-BlogPost.model_rebuild()
-Comment.model_rebuild()
->>>>>>> 5dc8245d
-# Token schemas
 class Token(BaseModel):
     access_token: str
     token_type: str
@@ -323,14 +270,12 @@
 class TokenData(BaseModel):
     username: Optional[str] = None
 
-# Email verification schemas
 class EmailVerificationRequest(BaseModel):
     email: EmailStr
 
 class EmailVerificationConfirm(BaseModel):
     token: str
 
-# Password reset schemas
 class PasswordResetRequest(BaseModel):
     email: EmailStr
 
@@ -338,26 +283,6 @@
     token: str
     new_password: str
 
-# User profile schemas
-class UserProfile(BaseModel):
-    id: int
-    username: str
-    name: str
-    email: EmailStr
-    bio: Optional[str] = None
-    avatar_url: Optional[str] = None
-    social_links: Optional[dict] = None
-    created_at: datetime
-    
-    class Config:
-        from_attributes = True
-
-class UserProfileUpdate(BaseModel):
-    name: Optional[str] = None
-    bio: Optional[str] = None
-    social_links: Optional[dict] = None
-
-# WhatsApp notification schemas
 class WhatsAppSettings(BaseModel):
     whatsapp_number: Optional[str] = None
     whatsapp_notifications_enabled: bool = False
@@ -372,8 +297,6 @@
     notify_on_comments: Optional[bool] = None
     notify_on_mentions: Optional[bool] = None
 
-<<<<<<< HEAD
-# SEO schemas
 class SEOData(BaseModel):
     meta_title: Optional[str] = None
     meta_description: Optional[str] = None
@@ -387,13 +310,12 @@
     url: str
     image: Optional[str] = None
 
-# Search schemas
 class SearchQuery(BaseModel):
-    q: str  # query string
+    q: str
     category: Optional[str] = None
     tags: Optional[List[str]] = None
     author: Optional[str] = None
-    sort_by: Optional[str] = "relevance"  # relevance, date, views
+    sort_by: Optional[str] = "relevance"
     limit: int = 10
     offset: int = 0
 
@@ -406,7 +328,6 @@
     query: str
     suggestions: List[str]
 
-# Slug schemas
 class SlugValidation(BaseModel):
     slug: str
     is_available: bool
@@ -416,16 +337,14 @@
     title: str
     suggestions: List[str]
 
-# Trending/Related posts schemas
 class TrendingPost(BaseModel):
     post: BlogPost
-    score: float  # trending score based on views, comments, etc.
+    score: float
 
 class RelatedPost(BaseModel):
     post: BlogPost
     similarity_score: float
-=======
-# Media schemas  
+
 class MediaBase(BaseModel):
     filename: str
     original_filename: str
@@ -447,7 +366,6 @@
 class Media(MediaInDB):
     uploader: User
 
-# Post Like schemas
 class PostLikeCreate(BaseModel):
     reaction_type: ReactionTypeEnum = ReactionTypeEnum.LIKE
 
@@ -461,63 +379,6 @@
     class Config:
         from_attributes = True
 
-# Category schemas
-class CategoryBase(BaseModel):
-    name: str
-    description: Optional[str] = None
-    slug: Optional[str] = None
-
-class CategoryCreate(CategoryBase):
-    pass
-
-class CategoryUpdate(BaseModel):
-    name: Optional[str] = None
-    description: Optional[str] = None
-    slug: Optional[str] = None
-
-class CategoryInDB(CategoryBase):
-    id: int
-    slug: str
-    created_at: datetime
-    created_by: int
-    
-    class Config:
-        from_attributes = True
-
-class Category(CategoryInDB):
-    creator: User
-
-# Tag schemas  
-class TagBase(BaseModel):
-    name: str
-
-class TagCreate(TagBase):
-    pass
-
-class TagInDB(TagBase):
-    id: int
-    created_at: datetime
-    created_by: int
-    
-    class Config:
-        from_attributes = True
-
-class Tag(TagInDB):
-    creator: User
-
-# Blog post tag/category management schemas
-class BlogPostTagsUpdate(BaseModel):
-    tag_ids: List[int]
-
-class BlogPostCategoriesUpdate(BaseModel):
-    category_ids: List[int]
-
-# Draft management schemas
-class DraftAutoSave(BaseModel):
-    title: Optional[str] = None
-    content: Optional[str] = None
-
 # Update forward references after all classes are defined
 BlogPost.model_rebuild()
-Comment.model_rebuild()
->>>>>>> 5dc8245d
+Comment.model_rebuild()