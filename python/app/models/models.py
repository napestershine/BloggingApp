<<<<<<< HEAD
from sqlalchemy import Column, Integer, String, DateTime, Text, ForeignKey, Boolean, Enum, UniqueConstraint
=======
from sqlalchemy import Column, Integer, String, DateTime, Text, ForeignKey, Boolean, BigInteger, Table, Enum
>>>>>>> dcff1f71
from sqlalchemy.orm import relationship
from sqlalchemy.sql import func
from app.database.connection import Base
import enum

<<<<<<< HEAD
# Enum for reaction types
class ReactionType(enum.Enum):
    LIKE = "like"
    LOVE = "love"
    LAUGH = "laugh"
    WOW = "wow"
    SAD = "sad"
    ANGRY = "angry"
=======
class PostStatus(enum.Enum):
    DRAFT = "DRAFT"
    PUBLISHED = "PUBLISHED"

# Association tables for many-to-many relationships
blog_post_tags = Table(
    'blog_post_tags',
    Base.metadata,
    Column('blog_post_id', Integer, ForeignKey('blog_posts.id'), primary_key=True),
    Column('tag_id', Integer, ForeignKey('tags.id'), primary_key=True)
)

blog_post_categories = Table(
    'blog_post_categories', 
    Base.metadata,
    Column('blog_post_id', Integer, ForeignKey('blog_posts.id'), primary_key=True),
    Column('category_id', Integer, ForeignKey('categories.id'), primary_key=True)
)
>>>>>>> dcff1f71

class User(Base):
    __tablename__ = "users"
    
    id = Column(Integer, primary_key=True, index=True)
    username = Column(String(255), unique=True, index=True, nullable=False)
    email = Column(String(255), unique=True, index=True, nullable=False)
    name = Column(String(255), nullable=False)
    hashed_password = Column(String(255), nullable=False)
    created_at = Column(DateTime(timezone=True), server_default=func.now())
    
    # Email verification
    email_verified = Column(Boolean, default=False)
    email_verification_token = Column(String(255), nullable=True)
    
    # Password reset
    password_reset_token = Column(String(255), nullable=True)
    password_reset_expires = Column(DateTime(timezone=True), nullable=True)
    
    # Profile fields
    bio = Column(Text, nullable=True)
    avatar_url = Column(String(255), nullable=True)
    social_links = Column(Text, nullable=True)  # JSON string
    
    # WhatsApp notification settings
    whatsapp_number = Column(String(20), nullable=True)
    whatsapp_notifications_enabled = Column(Boolean, default=False)
    notify_on_new_posts = Column(Boolean, default=True)
    notify_on_comments = Column(Boolean, default=True)
    notify_on_mentions = Column(Boolean, default=True)
    
    # Relationships
    posts = relationship("BlogPost", back_populates="author")
    comments = relationship("Comment", back_populates="author", foreign_keys="Comment.author_id")

class BlogPost(Base):
    __tablename__ = "blog_posts"
    
    id = Column(Integer, primary_key=True, index=True)
    title = Column(String(255), nullable=False)
    content = Column(Text, nullable=False)
    slug = Column(String(255), unique=True, index=True)
    status = Column(Enum(PostStatus), default=PostStatus.DRAFT, nullable=False)
    published = Column(DateTime(timezone=True), server_default=func.now())
    last_modified = Column(DateTime(timezone=True), server_default=func.now(), onupdate=func.now())
    author_id = Column(Integer, ForeignKey("users.id"), nullable=False)
    
    # Relationships
    author = relationship("User", back_populates="posts")
    comments = relationship("Comment", back_populates="blog_post")
<<<<<<< HEAD
    likes = relationship("PostLike", back_populates="post")
    shares = relationship("PostShare", back_populates="post")
=======
    tags = relationship("Tag", secondary=blog_post_tags, back_populates="blog_posts")
    categories = relationship("Category", secondary=blog_post_categories, back_populates="blog_posts")
>>>>>>> dcff1f71

class Comment(Base):
    __tablename__ = "comments"
    
    id = Column(Integer, primary_key=True, index=True)
    content = Column(Text, nullable=False)
    published = Column(DateTime(timezone=True), server_default=func.now())
    author_id = Column(Integer, ForeignKey("users.id"), nullable=False)
    blog_post_id = Column(Integer, ForeignKey("blog_posts.id"), nullable=False)
    
    # Threading support - parent comment for replies
    parent_id = Column(Integer, ForeignKey("comments.id"), nullable=True)
    
    # Moderation fields
    is_moderated = Column(Boolean, default=False)
    moderation_reason = Column(String(255), nullable=True)
    moderated_at = Column(DateTime(timezone=True), nullable=True)
    moderated_by = Column(Integer, ForeignKey("users.id"), nullable=True)
    
    # Relationships
    author = relationship("User", back_populates="comments", foreign_keys=[author_id])
    blog_post = relationship("BlogPost", back_populates="comments")
    
    # Self-referential relationship for threading
    parent = relationship("Comment", remote_side=[id], backref="replies")
    moderator = relationship("User", foreign_keys=[moderated_by], post_update=True)

class CommentReaction(Base):
    __tablename__ = "comment_reactions"
    
    id = Column(Integer, primary_key=True, index=True)
    user_id = Column(Integer, ForeignKey("users.id"), nullable=False)
    comment_id = Column(Integer, ForeignKey("comments.id"), nullable=False)
    reaction_type = Column(Enum(ReactionType), default=ReactionType.LIKE)
    created_at = Column(DateTime(timezone=True), server_default=func.now())
    
    # Relationships
    user = relationship("User")
    comment = relationship("Comment")
    
    # Ensure a user can only have one reaction per comment
    __table_args__ = (
        UniqueConstraint('user_id', 'comment_id', name='uq_user_comment_reaction'),
    )

class PostLike(Base):
    __tablename__ = "post_likes"
    
    id = Column(Integer, primary_key=True, index=True)
    user_id = Column(Integer, ForeignKey("users.id"), nullable=False)
    post_id = Column(Integer, ForeignKey("blog_posts.id"), nullable=False)
    reaction_type = Column(Enum(ReactionType), default=ReactionType.LIKE)
    created_at = Column(DateTime(timezone=True), server_default=func.now())
    
    # Relationships
    user = relationship("User")
    post = relationship("BlogPost", back_populates="likes")
    
    # Ensure a user can only have one reaction per post
    __table_args__ = (
        UniqueConstraint('user_id', 'post_id', name='uq_user_post_like'),
    )

# Enum for social sharing platforms
class SharingPlatform(enum.Enum):
    TWITTER = "twitter"
    FACEBOOK = "facebook"
    LINKEDIN = "linkedin"
    REDDIT = "reddit"
    EMAIL = "email"
    COPY_LINK = "copy_link"
    WHATSAPP = "whatsapp"

class PostShare(Base):
    __tablename__ = "post_shares"
    
    id = Column(Integer, primary_key=True, index=True)
    post_id = Column(Integer, ForeignKey("blog_posts.id"), nullable=False)
    user_id = Column(Integer, ForeignKey("users.id"), nullable=True)  # Optional for anonymous shares
    platform = Column(Enum(SharingPlatform), nullable=False)
    shared_at = Column(DateTime(timezone=True), server_default=func.now())
    user_agent = Column(String(500), nullable=True)  # For tracking device/browser
    ip_address = Column(String(45), nullable=True)  # For basic analytics
    
    # Relationships
<<<<<<< HEAD
    post = relationship("BlogPost")
    user = relationship("User")
=======
    author = relationship("User", back_populates="comments")
    blog_post = relationship("BlogPost", back_populates="comments")

class Media(Base):
    __tablename__ = "media"
    
    id = Column(Integer, primary_key=True, index=True)
    filename = Column(String(255), nullable=False)
    original_filename = Column(String(255), nullable=False)
    file_path = Column(String(500), nullable=False)
    file_size = Column(BigInteger, nullable=False)
    mime_type = Column(String(100), nullable=False)
    uploaded_at = Column(DateTime(timezone=True), server_default=func.now())
    uploaded_by = Column(Integer, ForeignKey("users.id"), nullable=False)
    
    # Relationships
    uploader = relationship("User")

class Category(Base):
    __tablename__ = "categories"
    
    id = Column(Integer, primary_key=True, index=True)
    name = Column(String(100), unique=True, nullable=False, index=True)
    description = Column(Text, nullable=True)
    slug = Column(String(100), unique=True, nullable=False, index=True)
    created_at = Column(DateTime(timezone=True), server_default=func.now())
    created_by = Column(Integer, ForeignKey("users.id"), nullable=False)
    
    # Relationships
    creator = relationship("User")
    blog_posts = relationship("BlogPost", secondary=blog_post_categories, back_populates="categories")

class Tag(Base):
    __tablename__ = "tags"
    
    id = Column(Integer, primary_key=True, index=True)
    name = Column(String(50), unique=True, nullable=False, index=True)
    created_at = Column(DateTime(timezone=True), server_default=func.now())
    created_by = Column(Integer, ForeignKey("users.id"), nullable=False)
    
    # Relationships 
    creator = relationship("User")
    blog_posts = relationship("BlogPost", secondary=blog_post_tags, back_populates="tags")
>>>>>>> dcff1f71
<|MERGE_RESOLUTION|>--- conflicted
+++ resolved
@@ -1,14 +1,9 @@
-<<<<<<< HEAD
-from sqlalchemy import Column, Integer, String, DateTime, Text, ForeignKey, Boolean, Enum, UniqueConstraint
-=======
-from sqlalchemy import Column, Integer, String, DateTime, Text, ForeignKey, Boolean, BigInteger, Table, Enum
->>>>>>> dcff1f71
+from sqlalchemy import Column, Integer, String, DateTime, Text, ForeignKey, Boolean, Enum, UniqueConstraint, BigInteger, Table
 from sqlalchemy.orm import relationship
 from sqlalchemy.sql import func
 from app.database.connection import Base
 import enum
 
-<<<<<<< HEAD
 # Enum for reaction types
 class ReactionType(enum.Enum):
     LIKE = "like"
@@ -17,7 +12,7 @@
     WOW = "wow"
     SAD = "sad"
     ANGRY = "angry"
-=======
+
 class PostStatus(enum.Enum):
     DRAFT = "DRAFT"
     PUBLISHED = "PUBLISHED"
@@ -36,7 +31,6 @@
     Column('blog_post_id', Integer, ForeignKey('blog_posts.id'), primary_key=True),
     Column('category_id', Integer, ForeignKey('categories.id'), primary_key=True)
 )
->>>>>>> dcff1f71
 
 class User(Base):
     __tablename__ = "users"
@@ -87,13 +81,10 @@
     # Relationships
     author = relationship("User", back_populates="posts")
     comments = relationship("Comment", back_populates="blog_post")
-<<<<<<< HEAD
     likes = relationship("PostLike", back_populates="post")
     shares = relationship("PostShare", back_populates="post")
-=======
     tags = relationship("Tag", secondary=blog_post_tags, back_populates="blog_posts")
     categories = relationship("Category", secondary=blog_post_categories, back_populates="blog_posts")
->>>>>>> dcff1f71
 
 class Comment(Base):
     __tablename__ = "comments"
@@ -179,12 +170,8 @@
     ip_address = Column(String(45), nullable=True)  # For basic analytics
     
     # Relationships
-<<<<<<< HEAD
     post = relationship("BlogPost")
     user = relationship("User")
-=======
-    author = relationship("User", back_populates="comments")
-    blog_post = relationship("BlogPost", back_populates="comments")
 
 class Media(Base):
     __tablename__ = "media"
@@ -225,5 +212,4 @@
     
     # Relationships 
     creator = relationship("User")
-    blog_posts = relationship("BlogPost", secondary=blog_post_tags, back_populates="tags")
->>>>>>> dcff1f71
+    blog_posts = relationship("BlogPost", secondary=blog_post_tags, back_populates="tags")