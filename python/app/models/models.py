--- conflicted
+++ resolved
@@ -1,7 +1,6 @@
 # This file maintains backward compatibility by re-importing from the new modular structure
 # All models have been moved to separate files for better organization
 
-<<<<<<< HEAD
 # For now, import from the backup until modular files are created
 try:
     from .user import User, UserRole
@@ -320,16 +319,4 @@
 BlogPost.bookmarks = relationship("Bookmark", back_populates="blog_post")
 
 # Add to Comment model
-Comment.notifications = relationship("Notification", back_populates="comment")
-=======
-from .user import User, UserRole
-from .blog_post import BlogPost, PostStatus, blog_post_tags, blog_post_categories
-from .comment import Comment, CommentStatus, CommentReaction, ReactionType
-from .media import Media
-from .category import Category
-from .tag import Tag
-from .post_engagement import PostLike, PostShare, SharingPlatform
-
-# Import Base for table creation in main.py
-from app.database.connection import Base
->>>>>>> 2b525f98
+Comment.notifications = relationship("Notification", back_populates="comment")