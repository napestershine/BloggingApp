--- conflicted
+++ resolved
@@ -1,19 +1,15 @@
-<<<<<<< HEAD
-from sqlalchemy import Column, Integer, String, DateTime, Text, ForeignKey, Boolean, Enum
-=======
 from sqlalchemy import Column, Integer, String, DateTime, Text, ForeignKey, Boolean, Enum, UniqueConstraint, BigInteger, Table
->>>>>>> 5dc8245d
 from sqlalchemy.orm import relationship
 from sqlalchemy.sql import func
 from app.database.connection import Base
 import enum
 
-<<<<<<< HEAD
-# Enums
+# Enums for post status
 class PostStatus(enum.Enum):
     DRAFT = "DRAFT"
     PUBLISHED = "PUBLISHED"
-=======
+
+
 # Enum for reaction types
 class ReactionType(enum.Enum):
     LIKE = "like"
@@ -23,10 +19,6 @@
     SAD = "sad"
     ANGRY = "angry"
 
-class PostStatus(enum.Enum):
-    DRAFT = "DRAFT"
-    PUBLISHED = "PUBLISHED"
-
 # Association tables for many-to-many relationships
 blog_post_tags = Table(
     'blog_post_tags',
@@ -41,7 +33,7 @@
     Column('blog_post_id', Integer, ForeignKey('blog_posts.id'), primary_key=True),
     Column('category_id', Integer, ForeignKey('categories.id'), primary_key=True)
 )
->>>>>>> 5dc8245d
+
 
 class User(Base):
     __tablename__ = "users"
