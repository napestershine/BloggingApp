import logging
from fastapi import FastAPI, HTTPException
from fastapi.middleware.cors import CORSMiddleware
from fastapi.exceptions import RequestValidationError
from sqlalchemy.exc import SQLAlchemyError

from app.database.connection import engine
from app.models import models
<<<<<<< HEAD
from app.routers import auth, users, blog_posts, comments, search, seo, sitemap, slugs, recommendations, feed, rss, post_likes, post_sharing, media, categories, tags, user_follows, notification_system, bookmarks
=======
from app.routers import auth, users, blog_posts, comments, search, seo, sitemap, slugs, recommendations, feed, rss, post_likes, post_sharing, media, categories, tags
>>>>>>> 2b525f98

# Import middleware and error handlers
from app.middleware.logging import LoggingMiddleware
from app.middleware.error_handler import (
    http_exception_handler,
    validation_exception_handler,
    database_exception_handler,
    general_exception_handler
)
from app.schemas.responses import HealthCheckResponse
from app.services.health_service import health_service
<<<<<<< HEAD
from app.core.config import settings
=======
>>>>>>> 2b525f98

# Configure logging
logging.basicConfig(
    level=logging.INFO,
    format="%(asctime)s - %(name)s - %(levelname)s - %(message)s"
)

# Create database tables (only if database is available)
try:
    models.Base.metadata.create_all(bind=engine)
except Exception as e:
    logging.warning(f"Database not available during startup: {str(e)}")

app = FastAPI(
    title="Blog API",
    description="A FastAPI-based blog API with JWT authentication, SEO, and discovery features",
    version="1.0.0",
    docs_url="/docs",
    redoc_url="/redoc",
)

# Add middleware
app.add_middleware(LoggingMiddleware)

<<<<<<< HEAD
# Add CORS middleware with configurable origins
app.add_middleware(
    CORSMiddleware,
    allow_origins=settings.cors_origins,  # Use configured origins instead of wildcard
    allow_credentials=settings.cors_allow_credentials,
    allow_methods=["*"],
=======
# Add CORS middleware with more restrictive settings
app.add_middleware(
    CORSMiddleware,
    allow_origins=["http://localhost:3000", "http://localhost:8080"],  # Configure for your frontend
    allow_credentials=True,
    allow_methods=["GET", "POST", "PUT", "DELETE", "PATCH"],
>>>>>>> 2b525f98
    allow_headers=["*"],
)

# Add exception handlers
app.add_exception_handler(HTTPException, http_exception_handler)
app.add_exception_handler(RequestValidationError, validation_exception_handler)
app.add_exception_handler(SQLAlchemyError, database_exception_handler)
app.add_exception_handler(Exception, general_exception_handler)

<<<<<<< HEAD
# Include routers - original routers
=======
# Include routers
>>>>>>> 2b525f98
app.include_router(auth.router)
app.include_router(users.router)
app.include_router(blog_posts.router)
app.include_router(comments.router)
app.include_router(post_likes.router)
app.include_router(post_sharing.router)
app.include_router(media.router)
app.include_router(categories.router)
app.include_router(tags.router)

# Include existing enhanced routers
app.include_router(search.router)
app.include_router(seo.router)
app.include_router(sitemap.router)
app.include_router(slugs.router)
app.include_router(recommendations.router)
app.include_router(feed.router)
app.include_router(rss.router)

# Include new social features routers
app.include_router(user_follows.router)

# Import and include notifications router
from app.routers import notifications
app.include_router(notifications.router)
app.include_router(notification_system.router)
app.include_router(bookmarks.router)

# Import and include admin routers
from app.admin import users as admin_users, content as admin_content
app.include_router(admin_users.router)
app.include_router(admin_content.router)

# Include new SEO & Discovery routers
app.include_router(search.router, prefix="/api")
app.include_router(seo.router, prefix="/api")
app.include_router(sitemap.router, prefix="/api")
app.include_router(slugs.router, prefix="/api")
app.include_router(recommendations.router, prefix="/api")
app.include_router(feed.router, prefix="/api")
app.include_router(rss.router, prefix="/api")


@app.get("/")
def read_root():
    return {"message": "Welcome to the Blog API", "status": "healthy", "version": "1.0.0"}

@app.get("/health", response_model=HealthCheckResponse)
<<<<<<< HEAD
def health_check():
    """
    Health check endpoint that returns system status and basic metrics
    """
    return health_service.get_health_status()
=======
async def health_check():
    """Enhanced health check with system status monitoring"""
    return await health_service.get_health_status()
>>>>>>> 2b525f98
<|MERGE_RESOLUTION|>--- conflicted
+++ resolved
@@ -6,11 +6,7 @@
 
 from app.database.connection import engine
 from app.models import models
-<<<<<<< HEAD
 from app.routers import auth, users, blog_posts, comments, search, seo, sitemap, slugs, recommendations, feed, rss, post_likes, post_sharing, media, categories, tags, user_follows, notification_system, bookmarks
-=======
-from app.routers import auth, users, blog_posts, comments, search, seo, sitemap, slugs, recommendations, feed, rss, post_likes, post_sharing, media, categories, tags
->>>>>>> 2b525f98
 
 # Import middleware and error handlers
 from app.middleware.logging import LoggingMiddleware
@@ -22,10 +18,7 @@
 )
 from app.schemas.responses import HealthCheckResponse
 from app.services.health_service import health_service
-<<<<<<< HEAD
 from app.core.config import settings
-=======
->>>>>>> 2b525f98
 
 # Configure logging
 logging.basicConfig(
@@ -50,21 +43,12 @@
 # Add middleware
 app.add_middleware(LoggingMiddleware)
 
-<<<<<<< HEAD
 # Add CORS middleware with configurable origins
 app.add_middleware(
     CORSMiddleware,
     allow_origins=settings.cors_origins,  # Use configured origins instead of wildcard
     allow_credentials=settings.cors_allow_credentials,
     allow_methods=["*"],
-=======
-# Add CORS middleware with more restrictive settings
-app.add_middleware(
-    CORSMiddleware,
-    allow_origins=["http://localhost:3000", "http://localhost:8080"],  # Configure for your frontend
-    allow_credentials=True,
-    allow_methods=["GET", "POST", "PUT", "DELETE", "PATCH"],
->>>>>>> 2b525f98
     allow_headers=["*"],
 )
 
@@ -74,11 +58,7 @@
 app.add_exception_handler(SQLAlchemyError, database_exception_handler)
 app.add_exception_handler(Exception, general_exception_handler)
 
-<<<<<<< HEAD
-# Include routers - original routers
-=======
 # Include routers
->>>>>>> 2b525f98
 app.include_router(auth.router)
 app.include_router(users.router)
 app.include_router(blog_posts.router)
@@ -127,14 +107,8 @@
     return {"message": "Welcome to the Blog API", "status": "healthy", "version": "1.0.0"}
 
 @app.get("/health", response_model=HealthCheckResponse)
-<<<<<<< HEAD
 def health_check():
     """
     Health check endpoint that returns system status and basic metrics
     """
-    return health_service.get_health_status()
-=======
-async def health_check():
-    """Enhanced health check with system status monitoring"""
-    return await health_service.get_health_status()
->>>>>>> 2b525f98
+    return health_service.get_health_status()