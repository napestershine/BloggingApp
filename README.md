# Symfony Blog API

![CI](https://github.com/napestershine/sf5/workflows/CI/badge.svg)

A modern blog API built with Symfony 7.3 and API Platform, featuring JWT authentication, rich text editing with CKEditor, and a complete RESTful API for managing blog posts, users, and comments.

<<<<<<< HEAD
### Docker Setup (Recommended)

#### Quick Setup
Run the automated setup script:
```sh
./docker-setup.sh
```

#### Manual Setup
1. Copy the Docker environment configuration:
```sh
cp .env.docker .env.local
```

2. Generate JWT keys:
```sh
mkdir -p config/jwt
=======
## 🚀 Features

- **Modern Symfony 7.3** framework with best practices
- **API Platform** integration for automatic API documentation and validation
- **JWT Authentication** for secure API access
- **Rich Text Editing** with CKEditor integration
- **User Management** with proper authentication and authorization
- **Blog Post Management** with CRUD operations
- **Comment System** for blog posts
- **Database Migrations** with Doctrine ORM
- **Data Fixtures** for development and testing
- **Code Quality Tools** (PHPStan, Rector)
- **Testing Setup** with PHPUnit

## 🛠 Technology Stack

- **Backend**: Symfony 7.3, PHP 8.2+
- **API**: API Platform 4.1
- **Database**: PostgreSQL (configurable)
- **Authentication**: JWT (LexikJWTAuthenticationBundle)
- **ORM**: Doctrine ORM 3.x
- **Template Engine**: Twig
- **Rich Text**: CKEditor Bundle
- **Testing**: PHPUnit
- **Code Quality**: PHPStan, Rector

## 📋 Prerequisites

Before you begin, ensure you have the following installed:

- **PHP 8.2 or higher** with extensions:
  - `ext-ctype`
  - `ext-iconv`
- **Composer** (latest version)
- **PostgreSQL** (or MySQL/SQLite)
- **OpenSSL** for JWT key generation
- **Node.js & npm** (for CKEditor assets)

## 🔧 Installation

### 1. Clone the Repository

```bash
git clone https://github.com/napestershine/sf5.git
cd sf5
```

### 2. Install Dependencies

```bash
composer install
```

### 3. Environment Configuration

Copy the environment file and configure your settings:

```bash
cp .env .env.local
```

Edit `.env.local` and configure your database connection:

```env
# Database Configuration
DATABASE_URL="postgresql://username:password@127.0.0.1:5432/blog_db?serverVersion=15&charset=utf8"

# For MySQL use:
# DATABASE_URL="mysql://username:password@127.0.0.1:3306/blog_db?serverVersion=8.0.32&charset=utf8mb4"

# For SQLite use:
# DATABASE_URL="sqlite:///%kernel.project_dir%/var/data.db"

# Application Environment
APP_ENV=dev
APP_SECRET=your-secret-key-here
```

### 4. Database Setup

Create the database and run migrations:

```bash
# Create database
php bin/console doctrine:database:create

# Run migrations
php bin/console doctrine:migrations:migrate

# Load sample data (optional)
php bin/console doctrine:fixtures:load
```

### 5. JWT Configuration

Create the JWT directory and generate keys:

```bash
mkdir -p config/jwt
```

Generate JWT keys (you'll be prompted for a passphrase):

```bash
>>>>>>> e3c17005
openssl genrsa -out config/jwt/private.pem -aes256 4096
openssl rsa -pubout -in config/jwt/private.pem -out config/jwt/public.pem
```

<<<<<<< HEAD
3. Start the Docker containers:
```sh
docker compose up -d
```

4. Install dependencies and setup database:
```sh
docker compose exec app composer install
docker compose exec app php bin/console doctrine:migrations:migrate
```

5. Access the application:
- **Web**: http://localhost:8080
- **API**: http://localhost:8080/api  
- **Database**: localhost:5432 (from host)

#### Useful Docker Commands
```sh
# Stop all services
docker compose down

# View logs
docker compose logs -f

# Access PHP container shell
docker compose exec app bash

# Run Symfony commands
docker compose exec app php bin/console cache:clear
```

### Manual Setup (Without Docker)

If you prefer not to use Docker, you can set up the project manually:

1. Install PHP 8.2+, PostgreSQL, and Composer
2. Copy environment configuration:
```sh
cp .env .env.local
```

3. Configure your database connection in `.env.local`

4. Generate JWT keys:
```sh
mkdir -p config/jwt
openssl genrsa -out config/jwt/private.pem -aes256 4096
openssl rsa -pubout -in config/jwt/private.pem -out config/jwt/public.pem
```

5. Install dependencies:
```sh
composer install
```

6. Run database migrations:
```sh
php bin/console doctrine:migrations:migrate
```

## Usage Examples

### Create a user
```json
{
    "username": "admin",
    "name": "Manu",
    "email": "manu@blog.com",
    "password": "123"
}
```

### Create a blog post
```json
{
    "title": "My First Post",
    "content": "This is the content of my first blog post.",
    "author": "admin"
}
```
=======
Add JWT configuration to your `.env.local`:

```env
###> lexik/jwt-authentication-bundle ###
JWT_SECRET_KEY=%kernel.project_dir%/config/jwt/private.pem
JWT_PUBLIC_KEY=%kernel.project_dir%/config/jwt/public.pem
JWT_PASSPHRASE=your-passphrase-here
###< lexik/jwt-authentication-bundle ###
```

### 6. Install CKEditor Assets

```bash
php bin/console ckeditor:install
php bin/console assets:install public
```

## 🏃‍♂️ Running the Application

### Development Server

Start the Symfony development server:

```bash
symfony server:start
```

Or use PHP's built-in server:

```bash
php -S localhost:8000 -t public/
```

The application will be available at `http://localhost:8000`

### API Documentation

Visit `http://localhost:8000/api` to access the API Platform documentation interface.

## 🧪 Testing

Run the test suite:

```bash
# Run all tests
php bin/phpunit

# Run tests with coverage
php bin/phpunit --coverage-html var/coverage
```

## 🔍 Code Quality

### Static Analysis

```bash
# Run PHPStan
vendor/bin/phpstan analyse src tests

# Run Rector (dry-run)
vendor/bin/rector process --dry-run

# Apply Rector fixes
vendor/bin/rector process
```

## 📡 API Usage

### Authentication

First, create a user account:

```bash
curl -X POST http://localhost:8000/api/users \
  -H "Content-Type: application/json" \
  -d '{
    "username": "admin",
    "name": "Admin User",
    "email": "admin@example.com",
    "password": "secure_password"
  }'
```

Get an authentication token:

```bash
curl -X POST http://localhost:8000/api/login_check \
  -H "Content-Type: application/json" \
  -d '{
    "username": "admin",
    "password": "secure_password"
  }'
```

### Blog Post Management

Create a blog post (requires authentication):

```bash
curl -X POST http://localhost:8000/api/blog_posts \
  -H "Content-Type: application/json" \
  -H "Authorization: Bearer YOUR_JWT_TOKEN" \
  -d '{
    "title": "My First Blog Post",
    "content": "This is the content of my blog post...",
    "slug": "my-first-blog-post"
  }'
```

Get all blog posts:

```bash
curl -X GET http://localhost:8000/api/blog_posts
```

Get a specific blog post:

```bash
curl -X GET http://localhost:8000/api/blog_posts/1
```

### Alternative Endpoints

The application also provides traditional REST endpoints:

- `GET /blog` - List all blog posts with pagination
- `GET /blog/post/{id}` - Get blog post by ID
- `GET /blog/post/{slug}` - Get blog post by slug
- `POST /blog/add` - Create new blog post
- `DELETE /blog/post/{id}` - Delete blog post

## 📁 Project Structure

```
src/
├── Controller/          # HTTP controllers
├── Entity/              # Doctrine entities
├── Repository/          # Data repositories
├── DataFixtures/        # Sample data
├── EventSubscriber/     # Event listeners
└── Migrations/          # Database migrations

config/
├── packages/            # Bundle configurations
├── routes/              # Routing configuration
└── jwt/                 # JWT keys

templates/               # Twig templates
tests/                   # Test files
public/                  # Web accessible files
```

## 🤝 Contributing

1. Fork the repository
2. Create a feature branch (`git checkout -b feature/amazing-feature`)
3. Commit your changes (`git commit -m 'Add some amazing feature'`)
4. Push to the branch (`git push origin feature/amazing-feature`)
5. Open a Pull Request

### Development Guidelines

- Follow PSR-12 coding standards
- Write tests for new features
- Run code quality checks before committing
- Update documentation as needed

## 📝 License

This project is licensed under the Proprietary License.

## 🆘 Troubleshooting

### Common Issues

**JWT Configuration Issues:**
- Ensure JWT keys are generated correctly
- Check file permissions on JWT key files
- Verify the passphrase matches in your `.env.local`

**Database Connection Issues:**
- Verify database credentials in `.env.local`
- Ensure database server is running
- Check database exists and is accessible

**Asset Issues:**
- Run `php bin/console assets:install public`
- Clear cache with `php bin/console cache:clear`

**Permission Issues:**
- Ensure web server has read access to project files
- Check write permissions on `var/` directory

For more help, please open an issue in the GitHub repository.
>>>>>>> e3c17005
<|MERGE_RESOLUTION|>--- conflicted
+++ resolved
@@ -1,220 +1,166 @@
+Here’s a cleaned-up, conflict-free README that merges both versions and keeps everything consistent with Symfony **7.3** and your stack.
+
+---
+
 # Symfony Blog API
 
 ![CI](https://github.com/napestershine/sf5/workflows/CI/badge.svg)
 
 A modern blog API built with Symfony 7.3 and API Platform, featuring JWT authentication, rich text editing with CKEditor, and a complete RESTful API for managing blog posts, users, and comments.
 
-<<<<<<< HEAD
-### Docker Setup (Recommended)
-
-#### Quick Setup
-Run the automated setup script:
+## 🚀 Features
+
+* **Modern Symfony 7.3** framework with best practices
+* **API Platform** integration for automatic API documentation and validation
+* **JWT Authentication** for secure API access
+* **Rich Text Editing** with CKEditor integration
+* **User Management** with proper authentication and authorization
+* **Blog Post Management** with CRUD operations
+* **Comment System** for blog posts
+* **Database Migrations** with Doctrine ORM
+* **Data Fixtures** for development and testing
+* **Code Quality Tools** (PHPStan, Rector)
+* **Testing Setup** with PHPUnit
+
+## 🛠 Technology Stack
+
+* **Backend**: Symfony 7.3, PHP 8.2+
+* **API**: API Platform 4.1
+* **Database**: PostgreSQL (configurable)
+* **Authentication**: JWT (LexikJWTAuthenticationBundle)
+* **ORM**: Doctrine ORM 3.x
+* **Template Engine**: Twig
+* **Rich Text**: CKEditor Bundle
+* **Testing**: PHPUnit
+* **Code Quality**: PHPStan, Rector
+
+## 📋 Prerequisites
+
+* **PHP 8.2 or higher** with:
+
+  * `ext-ctype`
+  * `ext-iconv`
+* **Composer** (latest)
+* **OpenSSL** (for JWT key generation)
+* **PostgreSQL** (or MySQL/SQLite)
+* **Node.js & npm** (for CKEditor assets)
+* **Docker & Docker Compose** (optional, recommended)
+
+---
+
+## 🐳 Docker Setup (Recommended)
+
+### Quick Setup
+
 ```sh
 ./docker-setup.sh
 ```
 
-#### Manual Setup
-1. Copy the Docker environment configuration:
+### Manual Setup
+
+1. Copy Docker environment:
+
 ```sh
 cp .env.docker .env.local
 ```
 
 2. Generate JWT keys:
+
 ```sh
 mkdir -p config/jwt
-=======
-## 🚀 Features
-
-- **Modern Symfony 7.3** framework with best practices
-- **API Platform** integration for automatic API documentation and validation
-- **JWT Authentication** for secure API access
-- **Rich Text Editing** with CKEditor integration
-- **User Management** with proper authentication and authorization
-- **Blog Post Management** with CRUD operations
-- **Comment System** for blog posts
-- **Database Migrations** with Doctrine ORM
-- **Data Fixtures** for development and testing
-- **Code Quality Tools** (PHPStan, Rector)
-- **Testing Setup** with PHPUnit
-
-## 🛠 Technology Stack
-
-- **Backend**: Symfony 7.3, PHP 8.2+
-- **API**: API Platform 4.1
-- **Database**: PostgreSQL (configurable)
-- **Authentication**: JWT (LexikJWTAuthenticationBundle)
-- **ORM**: Doctrine ORM 3.x
-- **Template Engine**: Twig
-- **Rich Text**: CKEditor Bundle
-- **Testing**: PHPUnit
-- **Code Quality**: PHPStan, Rector
-
-## 📋 Prerequisites
-
-Before you begin, ensure you have the following installed:
-
-- **PHP 8.2 or higher** with extensions:
-  - `ext-ctype`
-  - `ext-iconv`
-- **Composer** (latest version)
-- **PostgreSQL** (or MySQL/SQLite)
-- **OpenSSL** for JWT key generation
-- **Node.js & npm** (for CKEditor assets)
-
-## 🔧 Installation
-
-### 1. Clone the Repository
+openssl genrsa -out config/jwt/private.pem -aes256 4096
+openssl rsa -pubout -in config/jwt/private.pem -out config/jwt/public.pem
+```
+
+3. Start containers:
+
+```sh
+docker compose up -d
+```
+
+4. Install dependencies & run migrations:
+
+```sh
+docker compose exec app composer install
+docker compose exec app php bin/console doctrine:migrations:migrate
+# (Optional) fixtures
+docker compose exec app php bin/console doctrine:fixtures:load
+```
+
+5. Access:
+
+* **Web**: [http://localhost:8080](http://localhost:8080)
+* **API Docs**: [http://localhost:8080/api](http://localhost:8080/api)
+* **Database**: localhost:5432 (from host)
+
+**Useful Docker Commands**
+
+```sh
+docker compose down
+docker compose logs -f
+docker compose exec app bash
+docker compose exec app php bin/console cache:clear
+```
+
+---
+
+## 🧰 Manual Setup (Without Docker)
+
+### 1) Clone
 
 ```bash
 git clone https://github.com/napestershine/sf5.git
 cd sf5
 ```
 
-### 2. Install Dependencies
+### 2) Install dependencies
 
 ```bash
 composer install
 ```
 
-### 3. Environment Configuration
-
-Copy the environment file and configure your settings:
+### 3) Environment
 
 ```bash
 cp .env .env.local
 ```
 
-Edit `.env.local` and configure your database connection:
+Edit `.env.local`:
 
 ```env
 # Database Configuration
 DATABASE_URL="postgresql://username:password@127.0.0.1:5432/blog_db?serverVersion=15&charset=utf8"
 
-# For MySQL use:
+# For MySQL:
 # DATABASE_URL="mysql://username:password@127.0.0.1:3306/blog_db?serverVersion=8.0.32&charset=utf8mb4"
 
-# For SQLite use:
+# For SQLite:
 # DATABASE_URL="sqlite:///%kernel.project_dir%/var/data.db"
 
-# Application Environment
 APP_ENV=dev
 APP_SECRET=your-secret-key-here
 ```
 
-### 4. Database Setup
-
-Create the database and run migrations:
-
-```bash
-# Create database
+### 4) Database
+
+```bash
 php bin/console doctrine:database:create
-
-# Run migrations
 php bin/console doctrine:migrations:migrate
-
-# Load sample data (optional)
+# Optional sample data
 php bin/console doctrine:fixtures:load
 ```
 
-### 5. JWT Configuration
-
-Create the JWT directory and generate keys:
-
-```bash
-mkdir -p config/jwt
-```
-
-Generate JWT keys (you'll be prompted for a passphrase):
-
-```bash
->>>>>>> e3c17005
-openssl genrsa -out config/jwt/private.pem -aes256 4096
-openssl rsa -pubout -in config/jwt/private.pem -out config/jwt/public.pem
-```
-
-<<<<<<< HEAD
-3. Start the Docker containers:
-```sh
-docker compose up -d
-```
-
-4. Install dependencies and setup database:
-```sh
-docker compose exec app composer install
-docker compose exec app php bin/console doctrine:migrations:migrate
-```
-
-5. Access the application:
-- **Web**: http://localhost:8080
-- **API**: http://localhost:8080/api  
-- **Database**: localhost:5432 (from host)
-
-#### Useful Docker Commands
-```sh
-# Stop all services
-docker compose down
-
-# View logs
-docker compose logs -f
-
-# Access PHP container shell
-docker compose exec app bash
-
-# Run Symfony commands
-docker compose exec app php bin/console cache:clear
-```
-
-### Manual Setup (Without Docker)
-
-If you prefer not to use Docker, you can set up the project manually:
-
-1. Install PHP 8.2+, PostgreSQL, and Composer
-2. Copy environment configuration:
-```sh
-cp .env .env.local
-```
-
-3. Configure your database connection in `.env.local`
-
-4. Generate JWT keys:
-```sh
+### 5) JWT Configuration
+
+Create keys:
+
+```bash
 mkdir -p config/jwt
 openssl genrsa -out config/jwt/private.pem -aes256 4096
 openssl rsa -pubout -in config/jwt/private.pem -out config/jwt/public.pem
 ```
 
-5. Install dependencies:
-```sh
-composer install
-```
-
-6. Run database migrations:
-```sh
-php bin/console doctrine:migrations:migrate
-```
-
-## Usage Examples
-
-### Create a user
-```json
-{
-    "username": "admin",
-    "name": "Manu",
-    "email": "manu@blog.com",
-    "password": "123"
-}
-```
-
-### Create a blog post
-```json
-{
-    "title": "My First Post",
-    "content": "This is the content of my first blog post.",
-    "author": "admin"
-}
-```
-=======
-Add JWT configuration to your `.env.local`:
+Add to `.env.local`:
 
 ```env
 ###> lexik/jwt-authentication-bundle ###
@@ -224,67 +170,66 @@
 ###< lexik/jwt-authentication-bundle ###
 ```
 
-### 6. Install CKEditor Assets
+### 6) CKEditor Assets
 
 ```bash
 php bin/console ckeditor:install
 php bin/console assets:install public
 ```
 
+---
+
 ## 🏃‍♂️ Running the Application
 
-### Development Server
-
-Start the Symfony development server:
+### Symfony CLI
 
 ```bash
 symfony server:start
 ```
 
-Or use PHP's built-in server:
+### Or PHP built-in server
 
 ```bash
 php -S localhost:8000 -t public/
 ```
 
-The application will be available at `http://localhost:8000`
-
-### API Documentation
-
-Visit `http://localhost:8000/api` to access the API Platform documentation interface.
+* App: `http://localhost:8000`
+* API Docs: `http://localhost:8000/api`
+
+---
 
 ## 🧪 Testing
-
-Run the test suite:
 
 ```bash
 # Run all tests
 php bin/phpunit
 
-# Run tests with coverage
+# With coverage
 php bin/phpunit --coverage-html var/coverage
 ```
 
+---
+
 ## 🔍 Code Quality
 
-### Static Analysis
-
-```bash
-# Run PHPStan
+```bash
+# PHPStan
 vendor/bin/phpstan analyse src tests
 
-# Run Rector (dry-run)
+# Rector (dry-run)
 vendor/bin/rector process --dry-run
 
 # Apply Rector fixes
 vendor/bin/rector process
 ```
 
+---
+
 ## 📡 API Usage
 
 ### Authentication
 
-First, create a user account:
+Create a user:
 
 ```bash
 curl -X POST http://localhost:8000/api/users \
@@ -297,7 +242,7 @@
   }'
 ```
 
-Get an authentication token:
+Get a token:
 
 ```bash
 curl -X POST http://localhost:8000/api/login_check \
@@ -308,9 +253,9 @@
   }'
 ```
 
-### Blog Post Management
-
-Create a blog post (requires authentication):
+### Blog Posts
+
+Create (requires Bearer token):
 
 ```bash
 curl -X POST http://localhost:8000/api/blog_posts \
@@ -323,13 +268,13 @@
   }'
 ```
 
-Get all blog posts:
+List:
 
 ```bash
 curl -X GET http://localhost:8000/api/blog_posts
 ```
 
-Get a specific blog post:
+Get by ID:
 
 ```bash
 curl -X GET http://localhost:8000/api/blog_posts/1
@@ -337,13 +282,13 @@
 
 ### Alternative Endpoints
 
-The application also provides traditional REST endpoints:
-
-- `GET /blog` - List all blog posts with pagination
-- `GET /blog/post/{id}` - Get blog post by ID
-- `GET /blog/post/{slug}` - Get blog post by slug
-- `POST /blog/add` - Create new blog post
-- `DELETE /blog/post/{id}` - Delete blog post
+* `GET /blog` — List with pagination
+* `GET /blog/post/{id}` — By ID
+* `GET /blog/post/{slug}` — By slug
+* `POST /blog/add` — Create
+* `DELETE /blog/post/{id}` — Delete
+
+---
 
 ## 📁 Project Structure
 
@@ -366,46 +311,53 @@
 public/                  # Web accessible files
 ```
 
+---
+
 ## 🤝 Contributing
 
 1. Fork the repository
 2. Create a feature branch (`git checkout -b feature/amazing-feature`)
-3. Commit your changes (`git commit -m 'Add some amazing feature'`)
-4. Push to the branch (`git push origin feature/amazing-feature`)
+3. Commit (`git commit -m 'Add some amazing feature'`)
+4. Push (`git push origin feature/amazing-feature`)
 5. Open a Pull Request
 
-### Development Guidelines
-
-- Follow PSR-12 coding standards
-- Write tests for new features
-- Run code quality checks before committing
-- Update documentation as needed
+**Guidelines**
+
+* Follow PSR-12 coding standards
+* Write tests for new features
+* Run code quality checks before committing
+* Update documentation as needed
+
+---
 
 ## 📝 License
 
 This project is licensed under the Proprietary License.
 
+---
+
 ## 🆘 Troubleshooting
 
-### Common Issues
-
-**JWT Configuration Issues:**
-- Ensure JWT keys are generated correctly
-- Check file permissions on JWT key files
-- Verify the passphrase matches in your `.env.local`
-
-**Database Connection Issues:**
-- Verify database credentials in `.env.local`
-- Ensure database server is running
-- Check database exists and is accessible
-
-**Asset Issues:**
-- Run `php bin/console assets:install public`
-- Clear cache with `php bin/console cache:clear`
-
-**Permission Issues:**
-- Ensure web server has read access to project files
-- Check write permissions on `var/` directory
-
-For more help, please open an issue in the GitHub repository.
->>>>>>> e3c17005
+**JWT Issues**
+
+* Ensure keys are generated and readable
+* Confirm passphrase matches `.env.local`
+* Check file permissions on `config/jwt/*`
+
+**Database Issues**
+
+* Verify credentials and server status
+* Ensure the database exists and is accessible
+* Re-run migrations as needed
+
+**Assets**
+
+* Run `php bin/console assets:install public`
+* Clear cache: `php bin/console cache:clear`
+
+**Permissions**
+
+* Web server must read project files
+* `var/` must be writable
+
+For more help, please open an issue in the GitHub repository.